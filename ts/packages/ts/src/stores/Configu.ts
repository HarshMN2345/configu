import axios, { type Axios } from 'axios';
import validator from 'validator';
import { ConfigStore } from '../ConfigStore';
import { type ConfigStoreQuery, type Config } from '../types';

export type ConfiguConfigStoreConfiguration = {
  credentials: { org: string; token: string };
  endpoint?: string;
  source?: string;
  tag?: string;
};

const ConfiguConfigStoreApprovalQueueErrorName = 'ConfiguConfigStoreApprovalQueueError';
class ConfiguConfigStoreApprovalQueueError extends Error {
  readonly queueUrl: string;
  readonly name: string = ConfiguConfigStoreApprovalQueueErrorName;

  constructor(protectedSet: string, queueUrl: string) {
    super(
      `Your recent upsert to the ${protectedSet} ConfigSet is currently pending in its approval queue, as ${protectedSet} is a "protected set". To proceed with these changes, please review and approve them at ${queueUrl}. If you lack the necessary permissions, reach out to an authorized org member.`,
    );
    this.queueUrl = queueUrl;
  }
}

export class ConfiguConfigStore extends ConfigStore {
  private client: Axios;
<<<<<<< HEAD
  private tag?: string;
  constructor({
    credentials,
    endpoint = `https://api.configu.com`,
    source = 'sdk',
    tag,
  }: ConfiguConfigStoreConfiguration) {
=======
  public static readonly approvalQueueErrorName = ConfiguConfigStoreApprovalQueueErrorName;
  constructor({ credentials, endpoint = `https://api.configu.com`, source = 'sdk' }: ConfiguConfigStoreConfiguration) {
>>>>>>> dd6ca868
    super('configu');

    this.client = axios.create({
      baseURL: endpoint,
      headers: {
        Org: credentials.org,
        Source: source,
      },
      responseType: 'json',
    });

    if (validator.isJWT(credentials.token)) {
      this.client.defaults.headers.common.Authorization = `Bearer ${credentials.token}`;
    } else {
      this.client.defaults.headers.common.Token = credentials.token;
    }

    this.tag = tag;
  }

  async get(queries: ConfigStoreQuery[]): Promise<Config[]> {
    const { data } = await this.client.post(`/config${this.tag ? `?tag=${this.tag}` : ''}`, { queries });
    return data;
  }

  async set(configs: Config[]): Promise<void> {
    const response = await this.client.put('/config', { configs });
    if (response.status === 202) {
      const protectedSet = response.data.diff.pending[0].set;
      const queueUrl = `${response.data.queueUrl}?set=${protectedSet}`;
      throw new ConfiguConfigStoreApprovalQueueError(protectedSet, queueUrl);
    }
  }
}<|MERGE_RESOLUTION|>--- conflicted
+++ resolved
@@ -25,18 +25,14 @@
 
 export class ConfiguConfigStore extends ConfigStore {
   private client: Axios;
-<<<<<<< HEAD
   private tag?: string;
+  public static readonly approvalQueueErrorName = ConfiguConfigStoreApprovalQueueErrorName;
   constructor({
     credentials,
     endpoint = `https://api.configu.com`,
     source = 'sdk',
     tag,
   }: ConfiguConfigStoreConfiguration) {
-=======
-  public static readonly approvalQueueErrorName = ConfiguConfigStoreApprovalQueueErrorName;
-  constructor({ credentials, endpoint = `https://api.configu.com`, source = 'sdk' }: ConfiguConfigStoreConfiguration) {
->>>>>>> dd6ca868
     super('configu');
 
     this.client = axios.create({
