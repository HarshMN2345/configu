--- conflicted
+++ resolved
@@ -26,11 +26,8 @@
     default?:     string;
     depends?:     string[];
     description?: string;
-<<<<<<< HEAD
+    hidden?:      boolean;
     labels?:      string[];
-=======
-    hidden?:      boolean;
->>>>>>> cd407b66
     lazy?:        boolean;
     options?:     string[];
     pattern?:     string;
@@ -67,11 +64,8 @@
     default?:     string;
     depends?:     string[];
     description?: string;
-<<<<<<< HEAD
+    hidden?:      boolean;
     labels?:      string[];
-=======
-    hidden?:      boolean;
->>>>>>> cd407b66
     lazy?:        boolean;
     options?:     string[];
     pattern?:     string;
@@ -359,11 +353,8 @@
         { json: "default", js: "default", typ: u(undefined, "") },
         { json: "depends", js: "depends", typ: u(undefined, a("")) },
         { json: "description", js: "description", typ: u(undefined, "") },
-<<<<<<< HEAD
+        { json: "hidden", js: "hidden", typ: u(undefined, true) },
         { json: "labels", js: "labels", typ: u(undefined, a("")) },
-=======
-        { json: "hidden", js: "hidden", typ: u(undefined, true) },
->>>>>>> cd407b66
         { json: "lazy", js: "lazy", typ: u(undefined, true) },
         { json: "options", js: "options", typ: u(undefined, a("")) },
         { json: "pattern", js: "pattern", typ: u(undefined, "") },
@@ -385,11 +376,8 @@
         { json: "default", js: "default", typ: u(undefined, "") },
         { json: "depends", js: "depends", typ: u(undefined, a("")) },
         { json: "description", js: "description", typ: u(undefined, "") },
-<<<<<<< HEAD
+        { json: "hidden", js: "hidden", typ: u(undefined, true) },
         { json: "labels", js: "labels", typ: u(undefined, a("")) },
-=======
-        { json: "hidden", js: "hidden", typ: u(undefined, true) },
->>>>>>> cd407b66
         { json: "lazy", js: "lazy", typ: u(undefined, true) },
         { json: "options", js: "options", typ: u(undefined, a("")) },
         { json: "pattern", js: "pattern", typ: u(undefined, "") },
