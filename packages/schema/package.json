--- conflicted
+++ resolved
@@ -29,13 +29,7 @@
     "test:configu": "ajv test -s .configu.json -d \"data/.configu.yml\" --valid --verbose",
     "build:cfgu": "zx build.mjs"
   },
-<<<<<<< HEAD
   "dependencies": {},
-=======
-  "dependencies": {
-    "@configu/ts": "workspace:*"
-  },
->>>>>>> 7eee9aa9
   "devDependencies": {
     "ajv-cli": "^5.0.0"
   }
