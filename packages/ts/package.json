--- conflicted
+++ resolved
@@ -30,12 +30,8 @@
     "build": "tsc --build"
   },
   "dependencies": {
-<<<<<<< HEAD
-    "ajv": "^8.17.1",
-=======
     "ajv": "^8.16.0",
     "axios": "^1.6.2",
->>>>>>> 7eee9aa9
     "lodash": "^4.17.21",
     "mustache": "^4.2.0",
     "validator": "^13.12.0"
